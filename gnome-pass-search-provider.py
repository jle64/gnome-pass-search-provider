--- conflicted
+++ resolved
@@ -104,7 +104,6 @@
                 path = path_join(dir_path, filename)[:-4]
                 password_list.append(path)
 
-<<<<<<< HEAD
         results = [e[0] for e in process.extract(name, password_list, limit=5,
                                                  scorer=fuzz.partial_ratio)]
         if otp:
@@ -112,27 +111,11 @@
         return results
 
     def send_password_to_gpaste(self, base_args, name):
-        pass_cmd = subprocess.run(base_args + [name], stdout=subprocess.PIPE,
-                                  stderr=subprocess.PIPE)
-        password = re.sub(b'\n$', b'', pass_cmd.stdout)
-        error = re.sub(b'\n$', b'', pass_cmd.stderr)
-        if not pass_cmd.returncode:
-=======
-        return [entry[0] for entry in process.extract(name,
-                                                      password_list,
-                                                      scorer=fuzz.partial_ratio,
-                                                      limit=5)]
-
-    def send_password_to_gpaste(self, name):
         try:
-            pass_output = subprocess.check_output(
-                ['pass', 'show', name],
-                stderr=subprocess.STDOUT,
-                text=True
-            )
+            pass_output = subprocess.check_output(base_args + [name],
+                                                  stderr=subprocess.STDOUT,
+                                                  universal_newlines=True)
             password = pass_output.split('\n', 1)[0]
-
->>>>>>> 225e4e06
             self.session_bus.get_object(
                 'org.gnome.GPaste.Daemon',
                 '/org/gnome/GPaste'
@@ -141,32 +124,26 @@
                 password,
                 dbus_interface='org.gnome.GPaste1'
             )
-<<<<<<< HEAD
+
             if 'otp' in base_args:
-                self.notify(f'OTP password {name} copied to clipboard.')
+                self.notify('Copied OTP password to clipboard:',
+                            body=f'<b>{name}</b>')
             else:
-                self.notify(f'Password {name} copied to clipboard.')
-        else:
-            self.notify('Failed to copy password', body=error, error=True)
-=======
-            self.notify('Copied password to clipboard:', body='<b>{}</b>'.format(name))
-
+                self.notify('Copied password to clipboard:',
+                            body=f'<b>{name}</b>')
         except subprocess.CalledProcessError as error:
-            self.notify('Failed to copy password!', body=error.output, error=True)
->>>>>>> 225e4e06
+            self.notify('Failed to copy password!', body=error.output,
+                        error=True)
 
     def send_password_to_native_clipboard(self, base_args, name):
         pass_cmd = subprocess.run(base_args + ['-c', name])
         if pass_cmd.returncode:
             self.notify('Failed to copy password!', error=True)
         elif 'otp' in base_args:
-            self.notify(f'OTP password {name} copied to clipboard.')
+            self.notify('Copied OTP password to clipboard:',
+                        body=f'<b>{name}</b>')
         else:
-<<<<<<< HEAD
-            self.notify(f'Password {name} copied to clipboard.')
-=======
-            self.notify('Copied password to clipboard:', body='<b>{}</b>'.format(name))
->>>>>>> 225e4e06
+            self.notify('Copied password to clipboard:', body=f'<b>{name}</b>')
 
     def send_password_to_clipboard(self, name):
         if name.startswith('otp '):
